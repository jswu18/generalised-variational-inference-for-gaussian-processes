--- conflicted
+++ resolved
@@ -4,7 +4,7 @@
 from jax import numpy as jnp
 from sklearn.model_selection import train_test_split
 
-from experiments.data import Data, ExperimentData, TestData, TrainData, ValidationData
+from experiments.data import Data, ExperimentData
 from src.utils.custom_types import PRNGKey
 
 
@@ -123,45 +123,10 @@
         total_number_of_intervals=total_number_of_intervals,
         train_data_percentage=train_data_percentage,
     )
-<<<<<<< HEAD
-<<<<<<< Updated upstream
-    key, subkey = jax.random.split(key)
-    x_inducing, y_inducing = calculate_inducing_points(
-        key=subkey,
-        x=x_train,
-        y=y_train,
-        number_of_inducing_points=number_of_inducing_points,
-        kernel=kernel,
-        kernel_parameters=kernel_parameters,
-    )
-=======
-    # key, subkey = jax.random.split(key)
-    # x_inducing, y_inducing = calculate_inducing_points(
-    #     key=subkey,
-    #     x=x_train,
-    #     y=y_train,
-    #     number_of_inducing_points=number_of_inducing_points,
-    #     kernel=kernel,
-    #     kernel_parameters=kernel_parameters,
-    # )
->>>>>>> 139fdb67
-    experiment_data = ExperimentData(
-        x=x,
-        y=y,
-        x_train=x_train,
-        y_train=y_train,
-        x_inducing=None,
-        y_inducing=None,
-        y_test=y_test,
-        x_test=x_test,
-        x_validation=x_validation,
-        y_validation=y_validation,
-=======
     experiment_data = ExperimentData(
         full=Data(x=x, y=y),
-        train=TrainData(x=x_train, y=y_train),
-        test=TestData(x=x_test, y=y_test),
-        validation=ValidationData(x=x_validation, y=y_validation),
->>>>>>> Stashed changes
+        train=Data(x=x_train, y=y_train),
+        test=Data(x=x_test, y=y_test),
+        validation=Data(x=x_validation, y=y_validation),
     )
     return experiment_data