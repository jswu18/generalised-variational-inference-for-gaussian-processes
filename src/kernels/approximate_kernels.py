--- conflicted
+++ resolved
@@ -68,7 +68,6 @@
         reference_kernel: Kernel,
         inducing_points: jnp.ndarray,
         training_points: jnp.ndarray,
-        log_shift: float = 1e-5,
         diagonal_regularisation: float = 1e-5,
         is_diagonal_regularisation_absolute_scale: bool = False,
     ):
@@ -82,7 +81,6 @@
             reference_kernel: the kernel of the reference Gaussian measure.
             inducing_points: the inducing points of the stochastic variational Gaussian process.
             training_points: the training points of the stochastic variational Gaussian process.
-            log_shift: the shift applied before logarithm of el_matrix and after exponentiation of log_el_matrix
             diagonal_regularisation: the diagonal regularisation used to stabilise the Cholesky decomposition.
             is_diagonal_regularisation_absolute_scale: whether the diagonal regularisation is an absolute scale.
         """
@@ -94,7 +92,6 @@
         self.number_of_dimensions = inducing_points.shape[1]
         self.inducing_points = inducing_points
         self.training_points = training_points
-        self.log_shift = log_shift
         self.diagonal_regularisation = diagonal_regularisation
         self.is_diagonal_regularisation_absolute_scale = (
             is_diagonal_regularisation_absolute_scale
@@ -107,20 +104,8 @@
                 is_diagonal_regularisation_absolute_scale=is_diagonal_regularisation_absolute_scale,
             )
         )
-<<<<<<< HEAD
         self.gram_inducing_train = self.calculate_reference_gram(
             x=inducing_points, y=training_points
-=======
-        self.sigma_matrix = self._calculate_sigma_matrix(
-            gram_inducing=self.reference_gram_inducing,
-            gram_inducing_train=self.calculate_reference_gram(
-                x=inducing_points, y=training_points
-            ),
-            reference_gaussian_measure_observation_precision=1
-            / jnp.exp(log_observation_noise),
-            diagonal_regularisation=diagonal_regularisation,
-            is_diagonal_regularisation_absolute_scale=is_diagonal_regularisation_absolute_scale,
->>>>>>> 50ac461e
         )
 
     @pydantic.validate_arguments(config=dict(arbitrary_types_allowed=True))
@@ -166,7 +151,7 @@
 
         """
         reference_gaussian_measure_observation_precision = 1 / jnp.exp(
-            self.reference_gaussian_measure_parameters.log_observation_noise
+            self.log_observation_noise
         )
         cholesky_decomposition_and_lower = cho_factor(
             jnp.linalg.cholesky(
@@ -280,28 +265,16 @@
             )
 
         reference_gram_x_y = self.calculate_reference_gram(x=x, y=y)
-<<<<<<< HEAD
         sigma_matrix = self.calculate_sigma_matrix(
             log_el_matrix=parameters.log_el_matrix
         )
-        return (
-=======
-
         gram = (
->>>>>>> 50ac461e
             reference_gram_x_y
             - reference_gram_x_inducing
             @ cho_solve(
                 c_and_lower=self.reference_gram_inducing_cholesky_decomposition_and_lower,
                 b=reference_gram_y_inducing.T,
             )
-<<<<<<< HEAD
             + reference_gram_x_inducing @ sigma_matrix @ reference_gram_y_inducing.T
         )
-=======
-            + reference_gram_x_inducing
-            @ self.sigma_matrix
-            @ reference_gram_y_inducing.T
-        )
-        return gram if full_cov else jnp.diagonal(gram)
->>>>>>> 50ac461e
+        return gram if full_cov else jnp.diagonal(gram)