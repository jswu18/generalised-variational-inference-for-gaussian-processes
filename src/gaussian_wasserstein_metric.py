import warnings
from typing import Dict, Union

import jax.numpy as jnp
import pydantic
from flax.core.frozen_dict import FrozenDict

from src.gaussian_measures.gaussian_measures import GaussianMeasure
from src.parameters.gaussian_measures.gaussian_measures import GaussianMeasureParameters
from src.utils.matrix_operations import (
    add_diagonal_regulariser,
    compute_covariance_eigenvalues,
    compute_product_eigenvalues,
)


def _compute_cross_covariance_eigenvalues(
    gram_batch_train_p: jnp.ndarray,
    gram_batch_train_q: jnp.ndarray,
    eigenvalue_regularisation: float = 0.0,
    is_eigenvalue_regularisation_absolute_scale: bool = False,
    use_symmetric_matrix_eigendecomposition: bool = True,
) -> jnp.ndarray:
    """
    Compute the eigenvalues of the covariance matrix of shape (m, m).
    Regularisation is applied to the covariance matrix before computing.
        - n is the number of training points
        - m is the number of batch points
        - d is the number of dimensions

    Args:
        gram_batch_train_p: the gram matrix of the first Gaussian measure with the batch points and training points
                            of shape (m, n)
        gram_batch_train_q: the gram matrix of the second Gaussian measure with the batch points and training points
                            of shape (m, n)
        eigenvalue_regularisation: the regularisation to add to the covariance matrix during eigenvalue computation
        is_eigenvalue_regularisation_absolute_scale: whether the regularisation is an absolute or relative scale
        use_symmetric_matrix_eigendecomposition: ensure symmetric matrices for eignedecomposition

    Returns: the eigenvalues of the covariance matrix, a vector of shape (m, 1)

    """
    if use_symmetric_matrix_eigendecomposition:
        return compute_product_eigenvalues(gram_batch_train_q, gram_batch_train_p)
    else:
        warnings.warn(
            "covariance matrices are non-symmetric and cannot utilise GPU resources"
        )
        covariance_p_q_regularised = add_diagonal_regulariser(
            matrix=gram_batch_train_p @ gram_batch_train_q.T,
            diagonal_regularisation=eigenvalue_regularisation,
            is_diagonal_regularisation_absolute_scale=is_eigenvalue_regularisation_absolute_scale,
        )
        return compute_covariance_eigenvalues(covariance_p_q_regularised)


@pydantic.validate_arguments(config=dict(arbitrary_types_allowed=True))
def compute_gaussian_wasserstein_metric_from_grams(
    mean_train_p: jnp.ndarray,
    covariance_train_p: jnp.ndarray,
    mean_train_q: jnp.ndarray,
    covariance_train_q: jnp.ndarray,
    gram_batch_train_p: jnp.ndarray,
    gram_batch_train_q: jnp.ndarray,
    eigenvalue_regularisation: float = 0.0,
    is_eigenvalue_regularisation_absolute_scale: bool = False,
    use_symmetric_matrix_eigendecomposition: bool = True,
) -> float:
    """
    Compute the empirical Gaussian Wasserstein metric between two Gaussian measures using
    precomputed mean, covariance, and gram matrices.
            - n is the number of training points
            - m is the number of batch points
            - d is the number of dimensions
    Args:
        mean_train_p: the mean of the first Gaussian measure of shape (n, 1)
        covariance_train_p: the covariance of the first Gaussian measure of shape (n, n)
        mean_train_q: the mean of the second Gaussian measure of shape (n, 1)
        covariance_train_q: the covariance of the second Gaussian measure of shape (n, n)
        gram_batch_train_p: the gram matrix of the first Gaussian measure with the batch points and training points
                            of shape (m, n)
        gram_batch_train_q: the gram matrix of the second Gaussian measure with the batch points and training points
                            of shape (m, n)
        eigenvalue_regularisation: the regularisation to add to the covariance matrix during eigenvalue computation
        is_eigenvalue_regularisation_absolute_scale: whether the regularisation is an absolute or relative scale
        use_symmetric_matrix_eigendecomposition: ensure symmetric matrices for eignedecomposition

    Returns: the empirical Gaussian Wasserstein metric

    """
    # commented because gradient can't be computed for this term at the moment
    # cross_covariance_eigenvalues = _compute_cross_covariance_eigenvalues(
    #     gram_batch_train_p,
    #     gram_batch_train_q,
    #     eigenvalue_regularisation=eigenvalue_regularisation,
    #     is_eigenvalue_regularisation_absolute_scale=is_eigenvalue_regularisation_absolute_scale,
    #     use_symmetric_matrix_eigendecomposition=use_symmetric_matrix_eigendecomposition,
    # )
    # batch_size, train_size = gram_batch_train_p.shape
    return jnp.float64(
        jnp.mean((mean_train_p - mean_train_q) ** 2)
        + jnp.mean(jnp.diagonal(covariance_train_p))
        + jnp.mean(jnp.diagonal(covariance_train_q))
        # commented because gradient can't be computed for this term at the moment
        # - (2 / jnp.sqrt(batch_size * train_size))
        # * jnp.sum(jnp.sqrt(cross_covariance_eigenvalues))
    )


@pydantic.validate_arguments(config=dict(arbitrary_types_allowed=True))
def compute_gaussian_wasserstein_metric(
    p: GaussianMeasure,
    q: GaussianMeasure,
    p_parameters: Union[FrozenDict, Dict, GaussianMeasureParameters],
    q_parameters: Union[FrozenDict, Dict, GaussianMeasureParameters],
    x_batch: jnp.ndarray,
    x_train: jnp.ndarray,
    eigenvalue_regularisation: float = 0.0,
    is_eigenvalue_regularisation_absolute_scale: bool = False,
    use_symmetric_matrix_eigendecomposition: bool = True,
) -> float:
    """
    Compute the empirical Gaussian Wasserstein metric between two Gaussian measures.
            - n is the number of training points
            - m is the number of batch points
            - d is the number of dimensions

    Args:
        p: the first Gaussian measure
        q: the second Gaussian measure
        p_parameters: a dictionary or Pydantic model containing the parameters of the first Gaussian measure
                        a dictionary is required for jit compilation which is converted if necessary
        q_parameters: a dictionary or Pydantic model containing the parameters of the second Gaussian measure
                        a dictionary is required for jit compilation which is converted if necessary
        x_batch: a batch of data points of shape (m, d)
        x_train: the training data points of shape (n, d)
        eigenvalue_regularisation: the regularisation to add to the covariance matrix during eigenvalue computation
        is_eigenvalue_regularisation_absolute_scale: whether the regularisation is an absolute or relative scale
        use_symmetric_matrix_eigendecomposition: ensure symmetric matrices for eignedecomposition

    Returns: the Gaussian Wasserstein metric between the two Gaussian measures, a scalar

    """

    # convert to Pydantic models if necessary
    if not isinstance(p_parameters, p.Parameters):
        p_parameters = p.generate_parameters(p_parameters)
    if not isinstance(q_parameters, q.Parameters):
        q_parameters = q.generate_parameters(q_parameters)

    return compute_gaussian_wasserstein_metric_from_grams(
        mean_train_p=p.calculate_mean(x=x_train, parameters=p_parameters),
        covariance_train_p=p.calculate_covariance(x=x_train, parameters=p_parameters),
        mean_train_q=q.calculate_mean(x=x_train, parameters=q_parameters),
        covariance_train_q=q.calculate_covariance(x=x_train, parameters=q_parameters),
        gram_batch_train_p=p.calculate_covariance(
            x=x_batch, y=x_train, parameters=p_parameters
        ),
        gram_batch_train_q=q.calculate_covariance(
            x=x_batch, y=x_train, parameters=q_parameters
        ),
        eigenvalue_regularisation=eigenvalue_regularisation,
        is_eigenvalue_regularisation_absolute_scale=is_eigenvalue_regularisation_absolute_scale,
        use_symmetric_matrix_eigendecomposition=use_symmetric_matrix_eigendecomposition,
<<<<<<< HEAD
    )
    return jnp.float64(
        jnp.mean((mean_train_p - mean_train_q) ** 2)
        + jnp.mean(jnp.diagonal(covariance_train_p))
        + jnp.mean(jnp.diagonal(covariance_train_q))
        # commented because gradient can't be computed for this term at the moment
        # - (2 / jnp.sqrt(batch_size * train_size))
        # * jnp.sum(jnp.sqrt(cross_covariance_eigenvalues))
=======
>>>>>>> 6c3d1877
    )<|MERGE_RESOLUTION|>--- conflicted
+++ resolved
@@ -162,15 +162,4 @@
         eigenvalue_regularisation=eigenvalue_regularisation,
         is_eigenvalue_regularisation_absolute_scale=is_eigenvalue_regularisation_absolute_scale,
         use_symmetric_matrix_eigendecomposition=use_symmetric_matrix_eigendecomposition,
-<<<<<<< HEAD
-    )
-    return jnp.float64(
-        jnp.mean((mean_train_p - mean_train_q) ** 2)
-        + jnp.mean(jnp.diagonal(covariance_train_p))
-        + jnp.mean(jnp.diagonal(covariance_train_q))
-        # commented because gradient can't be computed for this term at the moment
-        # - (2 / jnp.sqrt(batch_size * train_size))
-        # * jnp.sum(jnp.sqrt(cross_covariance_eigenvalues))
-=======
->>>>>>> 6c3d1877
     )